"""Image device for Immich integration."""
from __future__ import annotations

import asyncio
from datetime import datetime, timedelta
import logging
import random

from .coordinator import ImmichCoordinator
from homeassistant.components.image import ImageEntity
from homeassistant.config_entries import ConfigEntry
from homeassistant.const import CONF_API_KEY, CONF_HOST
from homeassistant.core import HomeAssistant
from homeassistant.helpers.entity_platform import AddEntitiesCallback
from homeassistant.helpers.entity import DeviceInfo
from homeassistant.helpers.update_coordinator import (
    CoordinatorEntity,
    DataUpdateCoordinator,
)

from .const import CONF_WATCHED_ALBUMS, DOMAIN, FAVORITE_IMAGE_ALBUM, FAVORITE_IMAGE_ALBUM_NAME, SETTING_THUMBNAILS_MODE_ORIGINAL, SETTING_THUMBNAILS_MODE_THUMBNAIL, SETTING_THUMBNAILS_MODE_THUMBNAIL_BACKUP
from .hub import ImmichHub


# How often to refresh the list of available asset IDs
_ID_LIST_REFRESH_INTERVAL = timedelta(hours=12)

_LOGGER = logging.getLogger(__name__)


async def async_setup_entry(
    hass: HomeAssistant,
    config_entry: ConfigEntry,
    async_add_entities: AddEntitiesCallback,
) -> None:
    """Set up Immich image platform."""

    coordinator = hass.data[DOMAIN][config_entry.entry_id]
    await coordinator.update_albums()

    watched_albums = config_entry.options.get(CONF_WATCHED_ALBUMS, [])
    # Create entity for random favorite image
<<<<<<< HEAD
    if FAVORITE_IMAGE_ALBUM in watched_albums:
        favorite = ImmichImageFavorite(hass, coordinator)
        async_add_entities([favorite])
        coordinator.image_entities.update({FAVORITE_IMAGE_ALBUM: {'name': FAVORITE_IMAGE_ALBUM_NAME, 'entity': favorite}})
=======
    async_add_entities([ImmichImageFavorite(hass, hub)])
    async_add_entities([ImmichImageRandom(hass, hub)])
>>>>>>> 4d946854

    # Create entities for random image from each watched album
    for album in coordinator.albums.values():
        if album["id"] in watched_albums:
            entity = ImmichImageAlbum(
                        hass, coordinator, album_id=album["id"], album_name=album["albumName"]
                    )
            async_add_entities([entity])
            coordinator.image_entities.update({album["id"]: {'name': album["albumName"], 'entity': entity}})

    config_entry.async_on_unload(config_entry.add_update_listener(update_listener))


async def update_listener(hass: HomeAssistant, config_entry: ConfigEntry) -> None:
    """Handle options updates."""
    await hass.config_entries.async_reload(config_entry.entry_id)


class BaseImmichImage(ImageEntity, CoordinatorEntity):
    """Base image entity for Immich. Subclasses will define where the random image comes from (e.g. favorite images, by album ID,..)."""

    _attr_has_entity_name = True

    # We want to get a new image every so often, as defined by the refresh interval
    _attr_should_poll = True

    _current_image_bytes: bytes | None = None
    _cached_available_asset_ids: list[str] | None = None
    _available_asset_ids_last_updated: datetime | None = None
    last_updated: datetime

    def __init__(self, hass: HomeAssistant, coordinator: ImmichCoordinator) -> None:
        """Initialize the Immich image entity."""
        super().__init__(hass=hass, verify_ssl=True)
        self.hass = hass
        self.coordinator = coordinator
        self.coordinator_context = object
        self._attr_extra_state_attributes = {}
        self.last_updated = datetime.now()

    async def async_update(self, thumbnail_mode) -> None:
        """Force a refresh of the image."""
        await self._load_and_cache_next_image(thumbnail_mode)

    async def async_image(self) -> bytes | None:
        """Return the current image. If no image is available, load and cache the image."""
        if not self._current_image_bytes:
            await self._load_and_cache_next_image(self.coordinator.get_thumbnail_mode(self._album_id))

        return self._current_image_bytes

    async def _refresh_available_asset_ids(self) -> list[str] | None:
        """Refresh the list of available asset IDs."""
        raise NotImplementedError

    async def _get_next_asset_id(self) -> str | None:
        """Get the asset id of the next image we want to display."""
        if (
            not self._available_asset_ids_last_updated
            or (datetime.now() - self._available_asset_ids_last_updated)
            > _ID_LIST_REFRESH_INTERVAL
        ):
            # If we don't have any available asset IDs yet, or the list is stale, refresh it
            _LOGGER.debug("Refreshing available asset IDs")
            self._cached_available_asset_ids = await self._refresh_available_asset_ids()
            self._available_asset_ids_last_updated = datetime.now()

        if not self._cached_available_asset_ids:
            # If we still don't have any available asset IDs, that's a problem
            _LOGGER.error("No assets are available")
            return None

        # Select random item in list
        random_asset = random.choice(self._cached_available_asset_ids)

        return random_asset

    async def _load_and_cache_next_image(self, thumbnail_mode) -> None:
        """Download and cache the image."""
        asset_bytes = None

        while not asset_bytes:
            asset_id = await self._get_next_asset_id()

            if not asset_id:
                return

            if thumbnail_mode == SETTING_THUMBNAILS_MODE_ORIGINAL:
                asset_bytes = await self.coordinator.hub.download_asset(asset_id)
            
            if thumbnail_mode == SETTING_THUMBNAILS_MODE_THUMBNAIL or (thumbnail_mode == SETTING_THUMBNAILS_MODE_THUMBNAIL_BACKUP and not asset_bytes):
                asset_bytes = await self.coordinator.hub.download_thumbnail(asset_id)

            if not asset_bytes:
                await asyncio.sleep(1)
                continue

            asset_info = await self.coordinator.hub.get_asset_info(asset_id)
            
            self._attr_extra_state_attributes["media_filename"] = (asset_info.get('originalFileName') or '')
            self._attr_extra_state_attributes["media_exifInfo"] = (asset_info.get('exifInfo') or '')
            self._attr_extra_state_attributes["media_localdatetime"] = (asset_info.get('localDateTime ') or '')

            self._current_image_bytes = asset_bytes
            self._attr_image_last_updated = datetime.now()
            self.last_updated = datetime.now()
            self.async_write_ha_state()

class ImmichImageFavorite(BaseImmichImage):
    """Image entity for Immich that displays a random image from the user's favorites."""

    _attr_unique_id = FAVORITE_IMAGE_ALBUM
    _attr_name = f"Immich: {FAVORITE_IMAGE_ALBUM_NAME}"
    _album_id = FAVORITE_IMAGE_ALBUM

    def __init__(
        self, hass: HomeAssistant, coordinator: ImmichCoordinator) -> None:
        super().__init__(hass, coordinator)
        self._attr_device_info = coordinator.get_device_info(self._attr_unique_id, self._attr_name)

    async def _refresh_available_asset_ids(self) -> list[str] | None:
        """Refresh the list of available asset IDs."""
        return [image["id"] for image in await self.coordinator.hub.list_favorite_images()]

class ImmichImageRandom(BaseImmichImage):
    """Image entity for Immich that displays a random image from the user's favorites."""

    _attr_unique_id = "random_image"
    _attr_name = "Immich: Random image"

    async def _get_next_asset_id(self) -> str | None:
        """Get the asset id of the next image we want to display."""

        random_asset = await self.hub.get_random_image()

        if not random_asset:
            # If we still don't have any available asset IDs, that's a problem
            _LOGGER.error("No assets are available")
            return None

        return random_asset

class ImmichImageAlbum(BaseImmichImage):
    """Image entity for Immich that displays a random image from a specific album."""

    def __init__(
        self, hass: HomeAssistant, coordinator: ImmichCoordinator, album_id: str, album_name: str
    ) -> None:
        """Initialize the Immich image entity."""
        super().__init__(hass, coordinator)
        self._album_id = album_id
        self._attr_unique_id = album_id
        self._attr_name = f"Immich: {album_name}"
        self._attr_device_info = coordinator.get_device_info(album_id, self._attr_name)

    async def _refresh_available_asset_ids(self) -> list[str] | None:
        """Refresh the list of available asset IDs."""
        return [
            image["id"] for image in await self.coordinator.hub.list_album_images(self._album_id)
        ]<|MERGE_RESOLUTION|>--- conflicted
+++ resolved
@@ -40,15 +40,10 @@
 
     watched_albums = config_entry.options.get(CONF_WATCHED_ALBUMS, [])
     # Create entity for random favorite image
-<<<<<<< HEAD
     if FAVORITE_IMAGE_ALBUM in watched_albums:
         favorite = ImmichImageFavorite(hass, coordinator)
         async_add_entities([favorite])
         coordinator.image_entities.update({FAVORITE_IMAGE_ALBUM: {'name': FAVORITE_IMAGE_ALBUM_NAME, 'entity': favorite}})
-=======
-    async_add_entities([ImmichImageFavorite(hass, hub)])
-    async_add_entities([ImmichImageRandom(hass, hub)])
->>>>>>> 4d946854
 
     # Create entities for random image from each watched album
     for album in coordinator.albums.values():
